import { AIOptions } from '@intlayer/api'; // OAuth handled by API proxy
import {
  formatLocale,
  formatPath,
  listGitFiles,
  ListGitFilesOptions,
  listGitLines,
} from '@intlayer/chokidar';
import {
  ANSIColors,
  colon,
  colorize,
  colorizeNumber,
  getAppLogger,
  getConfiguration,
  GetConfigurationOptions,
  IntlayerConfig,
  Locales,
  retryManager,
} from '@intlayer/config';
import { getLocaleName } from '@intlayer/core';
import fg from 'fast-glob';
import { mkdirSync, writeFileSync } from 'fs';
import { readFile } from 'fs/promises';
import pLimit from 'p-limit';
import { dirname, join, relative } from 'path';
import { fileURLToPath } from 'url';
import { chunkText } from './utils/calculateChunks';
import { checkAIAccess } from './utils/checkAccess';
import { checkFileModifiedRange } from './utils/checkFileModifiedRange';
import { chunkInference } from './utils/chunkInference';
import { fixChunkStartEndChars } from './utils/fixChunkStartEndChars';
import { getChunk } from './utils/getChunk';
import { getOutputFilePath } from './utils/getOutputFilePath';
import { mapChunksBetweenFiles } from './utils/mapChunksBetweenFiles';

const isESModule = typeof import.meta.url === 'string';

const dir = isESModule ? dirname(fileURLToPath(import.meta.url)) : __dirname;

/**
 * Translate a single file for a given locale
 */
export const reviewFile = async (
  baseFilePath: string,
  outputFilePath: string,
  locale: Locales,
  baseLocale: Locales,
  aiOptions?: AIOptions,
  configuration: IntlayerConfig = getConfiguration(),
  customInstructions?: string,
  changedLines?: number[]
) => {
  try {
    const appLogger = getAppLogger(configuration, {
      config: {
        prefix: '',
      },
    });

    const basedFileContent = await readFile(baseFilePath, 'utf-8');
    const fileToReviewContent = await readFile(outputFilePath, 'utf-8');

    let updatedFileContent = fileToReviewContent;
    let fileResultContent = '';

    // Prepare the base prompt for ChatGPT
    const basePrompt = (
      await readFile(join(dir, './prompts/REVIEW_PROMPT.md'), 'utf-8')
    )
      .replaceAll('{{localeName}}', `${formatLocale(locale, false)}`)
      .replaceAll('{{baseLocaleName}}', `${formatLocale(baseLocale, false)}`)
      .replace('{{applicationContext}}', aiOptions?.applicationContext ?? '-')
      .replace('{{customInstructions}}', customInstructions ?? '-');

    const filePrexixText = `${ANSIColors.GREY_DARK}[${formatPath(baseFilePath)}${ANSIColors.GREY_DARK}] `;
    const filePrefix = [
      colon(filePrexixText, { colSize: 40 }),
      `→ ${ANSIColors.RESET}`,
    ].join('');

    const prefixText = `${ANSIColors.GREY_DARK}[${formatPath(baseFilePath)}${ANSIColors.GREY_DARK}][${formatLocale(locale)}${ANSIColors.GREY_DARK}] `;
    const prefix = [colon(prefixText, { colSize: 40 })].join('');

    // FIXED: Use proper chunk mapping when changed lines are available
    if (changedLines && changedLines.length > 0) {
      appLogger(
        `${filePrefix}Using optimization with ${colorizeNumber(changedLines.length)} changed lines`
      );

      // Map chunks between base and updated files properly
      const chunkMappings = mapChunksBetweenFiles(
        basedFileContent,
        updatedFileContent,
        800,
        changedLines
      );

      appLogger(
        `${filePrefix}Base file mapped to ${colorizeNumber(chunkMappings.length)} chunk mappings`
      );

      for await (const [i, mapping] of chunkMappings.entries()) {
        const { baseChunk, updatedChunk, hasChanges } = mapping;

        if (!hasChanges && updatedChunk) {
          // No changes detected, use the existing translated content
          appLogger(
            `${prefix}No changes found for chunk ${colorizeNumber(i + 1)}, preserving existing translation`
          );

          // Extract the corresponding chunk from the existing translated file
          const existingChunk = getChunk(fileToReviewContent, {
            lineStart: updatedChunk.lineStart,
            lineLength: updatedChunk.lineLength,
          });

          fileResultContent += existingChunk;
          continue;
        }

        if (!updatedChunk) {
          // Chunk was completely deleted, skip it
          appLogger(
            `${prefix}Chunk ${colorizeNumber(i + 1)} was deleted, skipping`
          );
          continue;
        }

<<<<<<< HEAD
        // Process chunks with changes
        const baseChunkContext = baseChunk;

        const getBaseChunkContextPrompt = () =>
          `**CHUNK ${i + 1} of ${chunkMappings.length}** is the base chunk in ${formatLocale(baseLocale, false)} as reference.\n` +
          `///chunksStart///` +
          baseChunkContext.content +
          `///chunksEnd///`;

        const getChunkToReviewPrompt = () =>
          `**CHUNK ${i + 1} of ${chunkMappings.length}** is the current chunk to review in ${formatLocale(locale, false)}.\n` +
          `///chunksStart///` +
          updatedChunk.content +
          `///chunksEnd///`;

        // Make the actual translation call
        let reviewedChunkResult = await retryManager(async () => {
          const result = await chunkInference(
            [
              { role: 'system', content: basePrompt },
              { role: 'system', content: getBaseChunkContextPrompt() },
              { role: 'system', content: getChunkToReviewPrompt() },
              {
                role: 'system',
                content: `The next user message will be the **CHUNK ${colorizeNumber(i + 1)} of ${colorizeNumber(chunkMappings.length)}** that should be translated in ${getLocaleName(locale, Locales.ENGLISH)} (${locale}).`,
              },
              { role: 'user', content: baseChunkContext.content },
            ],
            aiOptions,
            configOptions
          );

          appLogger(
            `${prefix}${colorizeNumber(result.tokenUsed)} tokens used - Chunk ${colorizeNumber(i + 1)} of ${colorizeNumber(chunkMappings.length)}`
          );
=======
      const getBaseChunkContextPrompt = () =>
        `**CHUNK ${i + 1} to ${Math.min(i + 3, baseChunks.length)} of ${baseChunks.length}** is the base chunk in ${formatLocale(baseLocale, false)} as reference.\n` +
        `///chunksStart///` +
        (baseChunks[i - 1]?.content ?? '') +
        baseChunkContext.content +
        (baseChunks[i + 1]?.content ?? '') +
        `///chunksEnd///`;

      const getChunkToReviewPrompt = () =>
        `**CHUNK ${i + 1} to ${Math.min(i + 3, baseChunks.length)} of ${baseChunks.length}** is the current chunk to review in ${formatLocale(locale, false)} as reference.\n` +
        `///chunksStart///` +
        getChunk(updatedFileContent, {
          lineStart: baseChunks[i - 1]?.lineStart ?? 0,
          lineLength:
            (baseChunks[i - 1]?.lineLength ?? 0) +
            baseChunkContext.lineLength +
            (baseChunks[i + 1]?.lineLength ?? 0),
        }) +
        `///chunksEnd///`;

      // Make the actual translation call
      let reviewedChunkResult = await retryManager(async () => {
        const result = await chunkInference(
          [
            { role: 'system', content: basePrompt },
            { role: 'system', content: getBaseChunkContextPrompt() },
            { role: 'system', content: getChunkToReviewPrompt() },
            {
              role: 'system',
              content: `The next user message will be the **CHUNK ${colorizeNumber(i + 1)} of ${colorizeNumber(baseChunks.length)}** that should be translated in ${getLocaleName(locale, Locales.ENGLISH)} (${locale}).`,
            },
            { role: 'user', content: baseChunkContext.content },
          ],
          aiOptions,
          configuration
        );

        appLogger(
          [
            `${prefix}`,
            `${ANSIColors.GREY_DARK}[Chunk `,
            colorizeNumber(i + 1),
            `${ANSIColors.GREY_DARK} of `,
            colorizeNumber(baseChunks.length),
            `${ANSIColors.GREY_DARK}] →${ANSIColors.RESET} `,
            `${colorizeNumber(result.tokenUsed)} tokens used`,
          ].join('')
        );
>>>>>>> b7309d57

          const fixedReviewedChunkResult = fixChunkStartEndChars(
            result?.fileContent,
            baseChunkContext.content
          );

          return fixedReviewedChunkResult;
        })();

        fileResultContent += reviewedChunkResult;
      }
    } else {
      // FALLBACK: Process all chunks when no optimization is available
      appLogger(`${filePrefix}Processing all chunks (no optimization)`);

      const baseChunks = chunkText(basedFileContent, 800, 0);
      appLogger(
        `${filePrefix}Base file splitted into ${colorizeNumber(baseChunks.length)} chunks`
      );

      for await (const [i, baseChunk] of baseChunks.entries()) {
        const baseChunkContext = baseChunk;

        const getBaseChunkContextPrompt = () =>
          `**CHUNK ${i + 1} to ${Math.min(i + 3, baseChunks.length)} of ${baseChunks.length}** is the base chunk in ${formatLocale(baseLocale, false)} as reference.\n` +
          `///chunksStart///` +
          (baseChunks[i - 1]?.content ?? '') +
          baseChunkContext.content +
          (baseChunks[i + 1]?.content ?? '') +
          `///chunksEnd///`;

        const getChunkToReviewPrompt = () =>
          `**CHUNK ${i + 1} to ${Math.min(i + 3, baseChunks.length)} of ${baseChunks.length}** is the current chunk to review in ${formatLocale(locale, false)} as reference.\n` +
          `///chunksStart///` +
          getChunk(updatedFileContent, {
            lineStart: baseChunks[i - 1]?.lineStart ?? 0,
            lineLength:
              (baseChunks[i - 1]?.lineLength ?? 0) +
              baseChunkContext.lineLength +
              (baseChunks[i + 1]?.lineLength ?? 0),
          }) +
          `///chunksEnd///`;

        // Make the actual translation call
        let reviewedChunkResult = await retryManager(async () => {
          const result = await chunkInference(
            [
              { role: 'system', content: basePrompt },
              { role: 'system', content: getBaseChunkContextPrompt() },
              { role: 'system', content: getChunkToReviewPrompt() },
              {
                role: 'system',
                content: `The next user message will be the **CHUNK ${colorizeNumber(i + 1)} of ${colorizeNumber(baseChunks.length)}** that should be translated in ${getLocaleName(locale, Locales.ENGLISH)} (${locale}).`,
              },
              { role: 'user', content: baseChunkContext.content },
            ],
            aiOptions,
            configOptions
          );

          appLogger(
            `${prefix}${colorizeNumber(result.tokenUsed)} tokens used - Chunk ${colorizeNumber(i + 1)} of ${colorizeNumber(baseChunks.length)}`
          );

          const fixedReviewedChunkResult = fixChunkStartEndChars(
            result?.fileContent,
            baseChunkContext.content
          );

          return fixedReviewedChunkResult;
        })();

        updatedFileContent = updatedFileContent.replace(
          baseChunkContext.content,
          reviewedChunkResult
        );

        fileResultContent += reviewedChunkResult;
      }
    }

    mkdirSync(dirname(outputFilePath), { recursive: true });
    writeFileSync(outputFilePath, fileResultContent);

    const relativePath = relative(
      configuration.content.baseDir,
      outputFilePath
    );

    appLogger(
      `${colorize('✔', ANSIColors.GREEN)} File ${formatPath(relativePath)} created/updated successfully.`
    );
  } catch (error) {
    console.error(error);
  }
};

type ReviewDocOptions = {
  docPattern: string[];
  locales: Locales[];
  excludedGlobPattern: string[];
  baseLocale: Locales;
  aiOptions?: AIOptions;
  nbSimultaneousFileProcessed?: number;
  configOptions?: GetConfigurationOptions;
  customInstructions?: string;
  skipIfModifiedBefore?: number | string | Date;
  skipIfModifiedAfter?: number | string | Date;
  gitOptions?: ListGitFilesOptions;
};

/**
 * Main audit function: scans all .md files in "en/" (unless you specified DOC_LIST),
 * then audits them to each locale in LOCALE_LIST.
 */
export const reviewDoc = async ({
  docPattern,
  locales,
  excludedGlobPattern,
  baseLocale,
  aiOptions,
  nbSimultaneousFileProcessed,
  configOptions,
  customInstructions,
  skipIfModifiedBefore,
  skipIfModifiedAfter,
  gitOptions,
}: ReviewDocOptions) => {
  const configuration = getConfiguration(configOptions);
  const appLogger = getAppLogger(configuration, {
    config: {
      prefix: '',
    },
  });

  const hasCMSAuth = await checkAIAccess(configuration, aiOptions);

  if (!hasCMSAuth) return;

  if (nbSimultaneousFileProcessed && nbSimultaneousFileProcessed > 10) {
    appLogger(
      `Warning: nbSimultaneousFileProcessed is set to ${nbSimultaneousFileProcessed}, which is greater than 10. Setting it to 10.`
    );
    nbSimultaneousFileProcessed = 10; // Limit the number of simultaneous file processed to 10
  }

  const limit = pLimit(nbSimultaneousFileProcessed ?? 3);

  let docList: string[] = fg.sync(docPattern, {
    ignore: excludedGlobPattern,
  });

  if (gitOptions) {
    const gitChangedFiles = await listGitFiles(gitOptions);

    if (gitChangedFiles) {
      // Convert dictionary file paths to be relative to git root for comparison

      // Filter dictionaries based on git changed files
      docList = docList.filter((path) =>
        gitChangedFiles.some((gitFile) => join(process.cwd(), path) === gitFile)
      );
    }
  }

  // OAuth handled by API proxy internally

  appLogger(`Base locale is ${formatLocale(baseLocale)}`);
  appLogger(
    `Reviewing ${colorizeNumber(locales.length)} locales: [ ${formatLocale(locales)} ]`
  );

  appLogger(`Reviewing ${colorizeNumber(docList.length)} files:`);
  appLogger(docList.map((path) => ` - ${formatPath(path)}\n`));

  const tasks = docList.map((docPath) =>
    locales.flatMap((locale) =>
      limit(async () => {
        appLogger(
          `Reviewing file: ${formatPath(docPath)} to ${formatLocale(locale)}`
        );

        const absoluteBaseFilePath = join(
          configuration.content.baseDir,
          docPath
        );
        const outputFilePath = getOutputFilePath(
          absoluteBaseFilePath,
          locale,
          baseLocale
        );

        const fileModificationData = checkFileModifiedRange(outputFilePath, {
          skipIfModifiedBefore,
          skipIfModifiedAfter,
        });

        if (fileModificationData.isSkipped) {
          appLogger(fileModificationData.message);
          return;
        }

        let changedLines: number[] | undefined = undefined;
        // FIXED: Enable git optimization that was previously commented out
        if (gitOptions) {
          const gitChangedLines = await listGitLines(
            absoluteBaseFilePath,
            gitOptions
          );

          appLogger(`Git changed lines: ${gitChangedLines.join(', ')}`);
          changedLines = gitChangedLines;
        }

        await reviewFile(
          absoluteBaseFilePath,
          outputFilePath,
          locale as Locales,
          baseLocale,
          aiOptions,
          configuration,
          customInstructions,
          changedLines
        );
      })
    )
  );

  await Promise.all(tasks);
};<|MERGE_RESOLUTION|>--- conflicted
+++ resolved
@@ -127,7 +127,6 @@
           continue;
         }
 
-<<<<<<< HEAD
         // Process chunks with changes
         const baseChunkContext = baseChunk;
 
@@ -163,56 +162,6 @@
           appLogger(
             `${prefix}${colorizeNumber(result.tokenUsed)} tokens used - Chunk ${colorizeNumber(i + 1)} of ${colorizeNumber(chunkMappings.length)}`
           );
-=======
-      const getBaseChunkContextPrompt = () =>
-        `**CHUNK ${i + 1} to ${Math.min(i + 3, baseChunks.length)} of ${baseChunks.length}** is the base chunk in ${formatLocale(baseLocale, false)} as reference.\n` +
-        `///chunksStart///` +
-        (baseChunks[i - 1]?.content ?? '') +
-        baseChunkContext.content +
-        (baseChunks[i + 1]?.content ?? '') +
-        `///chunksEnd///`;
-
-      const getChunkToReviewPrompt = () =>
-        `**CHUNK ${i + 1} to ${Math.min(i + 3, baseChunks.length)} of ${baseChunks.length}** is the current chunk to review in ${formatLocale(locale, false)} as reference.\n` +
-        `///chunksStart///` +
-        getChunk(updatedFileContent, {
-          lineStart: baseChunks[i - 1]?.lineStart ?? 0,
-          lineLength:
-            (baseChunks[i - 1]?.lineLength ?? 0) +
-            baseChunkContext.lineLength +
-            (baseChunks[i + 1]?.lineLength ?? 0),
-        }) +
-        `///chunksEnd///`;
-
-      // Make the actual translation call
-      let reviewedChunkResult = await retryManager(async () => {
-        const result = await chunkInference(
-          [
-            { role: 'system', content: basePrompt },
-            { role: 'system', content: getBaseChunkContextPrompt() },
-            { role: 'system', content: getChunkToReviewPrompt() },
-            {
-              role: 'system',
-              content: `The next user message will be the **CHUNK ${colorizeNumber(i + 1)} of ${colorizeNumber(baseChunks.length)}** that should be translated in ${getLocaleName(locale, Locales.ENGLISH)} (${locale}).`,
-            },
-            { role: 'user', content: baseChunkContext.content },
-          ],
-          aiOptions,
-          configuration
-        );
-
-        appLogger(
-          [
-            `${prefix}`,
-            `${ANSIColors.GREY_DARK}[Chunk `,
-            colorizeNumber(i + 1),
-            `${ANSIColors.GREY_DARK} of `,
-            colorizeNumber(baseChunks.length),
-            `${ANSIColors.GREY_DARK}] →${ANSIColors.RESET} `,
-            `${colorizeNumber(result.tokenUsed)} tokens used`,
-          ].join('')
-        );
->>>>>>> b7309d57
 
           const fixedReviewedChunkResult = fixChunkStartEndChars(
             result?.fileContent,
